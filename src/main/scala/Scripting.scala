/**
 * Traits for adding Lua scripting to Node actors.
 */

package curiodb

import akka.actor.{Actor, ActorContext, ActorLogging, Props}
import akka.event.LoggingAdapter
import akka.pattern.ask
import akka.util.Timeout
import java.io.ByteArrayInputStream
import java.security.MessageDigest
import org.luaj.vm2.{LuaValue, Varargs => LuaArgs, LuaTable, LuaNumber, LuaClosure, Prototype => LuaScript, LuaError}
import org.luaj.vm2.lib.{TwoArgFunction, VarArgFunction, OneArgFunction}
import org.luaj.vm2.lib.jse.{JsePlatform, CoerceLuaToJava, CoerceJavaToLua}
import org.luaj.vm2.compiler.LuaC
import scala.collection.mutable
import scala.concurrent.Await
import scala.concurrent.duration.DurationInt
import scala.concurrent.ExecutionContext.Implicits.global
import scala.util.{Success, Failure, Try}

/**
 * Utilities for converting between Lua and JVM values. Handles manual
 * conversion between Seq and LuaValue, as well as conversion between
 * ErrorReply/SimpleReply and Lua tables (or message tables).
 */
object Coerce {

  /**
   * Constructs a message table, which is just a Lua table with a
   * specifically named single key, that is used to represent
   * SimpleReply and ErrorReply in Lua.
   */
  def toMessageTable(key: String, message: String): LuaTable = {
    val table = new LuaTable()
    table.set(key, LuaValue.valueOf(message))
    table
  }

  /**
   * Converts a JVM value to a LuaValue. We need to handle special
   * cases for SimpleReply/ErrorReply (to construct message tables),
   * and Seq -> LuaTable since LuaJ doesn't recognize Seq.
   */
  def toLua(value: Any): LuaValue = value match {
    case SimpleReply(message)   => toMessageTable("ok", message)
    case ErrorReply(message, _) => toMessageTable("err", message)
    case x: Seq[Any]            => LuaValue.listOf(x.map(toLua).toArray)
    case x                      => CoerceJavaToLua.coerce(x)
  }

  /**
   * Converts a LuaValue to a JVM value. We need to handle special
   * cases for assuming a table with a single ok/err field represents
   * SimpleReply/ErrorReply, and LuaTable -> Seq since LuaJ doesn't
   * recognize Seq.
   */
  def fromLua(value: LuaValue): Any = value match {
    case x: LuaTable if x.get("ok").isstring  => SimpleReply(x.get("ok").tojstring)
    case x: LuaTable if x.get("err").isstring => ErrorReply(x.get("err").tojstring)
    case x: LuaTable  => (for (i <- 1 to x.length) yield fromLua(x.get(i))).toSeq
    case x: LuaNumber => CoerceLuaToJava.coerce(x, classOf[Int])  // Mimic Redis casting floats to ints.
    case x            => CoerceLuaToJava.coerce(x, classOf[Any])
  }

}

/**
 * To implement call/pcall as synchronous functions, we need to use
 * Akka's ask pattern. Since each of the Node types only support
 * sending messages forwards (using tell), LuaClientNode is used as a
 * temporary actor that coordinates a command being run with the ask
 * pattern. It's also a ClientNode as it needs to construct Command
 * payloads from a sequence of args, in its case, those provided by the
 * pcall/call functions within a Lua script, and needs to be able to
 * perform the same commands a ClientNode can, such as SELECT/TIME/etc.
 *
 * The ask flow is initiated when the LuaClientNode receives the
 * CallArgs payload, constructed from the pcall/call function args in
 * CallFunction below.
 */
class LuaClientNode extends ClientNode {

  override def receiveCommand: Receive = ({
    case CallArgs(args)     => sendCommand(args)
    case response: Response => client.get ! response; stop
  }: Receive) orElse super.receiveCommand

}

/**
 * Args given to pcall/call functions inside a Lua script, that will be
 * used to construct a Command payload from a LuaClientNode actor.
 */
case class CallArgs(args: Seq[String])

/**
 * Lua API for pcall/call. When called, it takes the args provided,
 * constructs a CallArgs payload from them, creates a temporary
 * LuaClientNode actor and sends them to it using the ask pattern.
 * The raiseErrors arg marks the different behavior when a runtime Lua
 * error occurs via pcall/call - specifically whether a LuaError is
 * raised (as with call), or a message table containing the error is
 * returned (as with pcall).
 */
class CallFunction(context: ActorContext, raiseErrors: Boolean = false) extends VarArgFunction {

  override def invoke(luaArgs: LuaArgs): LuaValue = {
    val args = (for (i <- 1 to luaArgs.narg) yield luaArgs.tojstring(i)).toSeq
    val node = context.actorOf(Props[LuaClientNode])
    val timeout_ = 2 seconds
    implicit val timeout: Timeout = timeout_
    Await.result(node ? CallArgs(args), timeout_).asInstanceOf[Response].value match {
      case ErrorReply(message, _) if raiseErrors => throw new LuaError(message)
      case result => Coerce.toLua(result)
    }
  }

}

/**
 * Lua API for the status_reply/error_reply functions. It just returns
 * a message table with the given key and message.
 */
class ReplyFunction(key: String) extends OneArgFunction {
  override def call(message: LuaValue): LuaValue = Coerce.toMessageTable(key, message.tojstring)
}

/**
 * Lua API for the status_reply/error_reply functions.
 */
class TableGetnFunction extends OneArgFunction {
  override def call(table: LuaValue): LuaValue = table.len
}

/**
 * Lua API for the log function.
 */
class LogFuncton(log: LoggingAdapter) extends TwoArgFunction {
  override def call(level: LuaValue, content: LuaValue): LuaValue = {
    val c = Coerce.fromLua(content).toString
    Coerce.fromLua(level) match {
      case LOG_DEBUG =>   log.debug(c)
      case LOG_VERBOSE => log.info(c)
      case LOG_NOTICE =>  log.warning(c)
      case LOG_WARNING => log.error(c)
    }
    LuaValue.NONE
  }
}

/**
 * Log levels
 */
case object LOG_DEBUG

case object LOG_VERBOSE

case object LOG_NOTICE

case object LOG_WARNING

/**
 * Scripts stored via the SCRIPT LOAD command are stored in KeyNode
 * actors, and as such, scripts can be run from both KeyNode and
 * ClientNode actors (mixed in with the ScriptingServer and
 * ScriptingClient traits), via the EVALSHA and EVAL commands
 * respectively. Given this, a temporary actor is required to run the
 * script, as it may make synchronous Lua calls to pcall/call, which
 * may result in a command running against the same KeyNode that's
 * running the script - this would fail since the running Lua script
 * would block the command from being run. So - ScriptRunner is merely
 * a temporary actor that runs a Lua script, which is initiated by
 * receiving the original Command payload it can then to respond to.
 */
class ScriptRunner(compiled: LuaScript) extends CommandProcessing with ActorLogging {

  val globals = JsePlatform.standardGlobals()

  val api = LuaValue.tableOf()

  override def preStart() = {
    // Build the initial Lua environment, and provide some
    // compatibility tweaks - LuaJ seems to omit a global unpack
    // function, and we also support Lua 5.0 features like math.mod
    // and table.getn, which are removed from newer Lua versions.
    // http://lua-users.org/wiki/CompatibilityWithLuaFive
    globals.set("unpack", globals.get("table").get("unpack"))
    globals.get("math").set("mod", globals.get("math").get("fmod"))
    globals.get("table").set("getn", new TableGetnFuncton())

    // Add the KEYS/ARGV Lua variables.
    val offset = if (command.name == "EVAL") 2 else 1
    val keyCount = if (offset <= args.size) args(offset - 1).toInt else 0
    val keys = args.slice(offset, offset + keyCount)
    val argv = args.slice(offset + keyCount, args.size)
    globals.set("KEYS", Coerce.toLua(keys))
    globals.set("ARGV", Coerce.toLua(argv))

    // Add the API. We add it to both the "redis" and "curiodb" names.
    api.set("pcall", new CallFunction(context))
    api.set("call", new CallFunction(context, raiseErrors = true))
    api.set("status_reply", new ReplyFunction("ok"))
    api.set("error_reply", new ReplyFunction("err"))
    globals.set("curiodb", api)
    globals.set("redis", api)

    initLogging()
  }

  def receive: Receive = {
    case c: Command =>
      command = c
<<<<<<< HEAD

      // Build the initial Lua environment, and provide some
      // compatibility tweaks - LuaJ seems to omit a global unpack
      // function, and we also support Lua 5.0 features like math.mod
      // and table.getn, which are removed from newer Lua versions.
      // http://lua-users.org/wiki/CompatibilityWithLuaFive
      val globals = JsePlatform.standardGlobals()
      globals.set("unpack", globals.get("table").get("unpack"))
      globals.get("math").set("mod", globals.get("math").get("fmod"))
      globals.get("table").set("getn", new TableGetnFunction())

      // Add the KEYS/ARGV Lua variables.
      val offset = if (command.name == "EVAL") 2 else 1
      val keyCount = if (offset <= args.size) args(offset - 1).toInt else 0
      val keys = args.slice(offset, offset + keyCount)
      val argv = args.slice(offset + keyCount, args.size)
      globals.set("KEYS", Coerce.toLua(keys))
      globals.set("ARGV", Coerce.toLua(argv))

      // Add the API. We add it to both the "redis" and "curiodb" names.
      val api = LuaValue.tableOf()
      api.set("pcall", new CallFunction(context))
      api.set("call", new CallFunction(context, raiseErrors = true))
      api.set("status_reply", new ReplyFunction("ok"))
      api.set("error_reply", new ReplyFunction("err"))
      globals.set("curiodb", api)
      globals.set("redis", api)

=======
>>>>>>> aa00e101
      // Run the script and return its result back to the ClientNode.
      respond(Try((new LuaClosure(compiled, globals)).call()) match {
        case Success(result) => Coerce.fromLua(result)
        case Failure(e)      => log.debug("Lua runtime error", e.getMessage); ErrorReply(e.getMessage)
      })
      stop

  }

  /**
   * init Lua API for the log function.
   */
  def initLogging(): Unit = {
    api.set("LOG_DEBUG",   Coerce.toLua(LOG_DEBUG))
    api.set("LOG_VERBOSE", Coerce.toLua(LOG_VERBOSE))
    api.set("LOG_NOTICE",  Coerce.toLua(LOG_NOTICE))
    api.set("LOG_WARNING", Coerce.toLua(LOG_WARNING))
    api.set("log", new LogFuncton(log))
  }

}

/**
 * Base trait for both KeyNode and ClientNode actors that provides the
 * methods for compiling and running Lua scripts.
 */
trait Scripting extends CommandProcessing with ActorLogging {

  /**
   * Runs a compiled Lua script by constructing a temporary
   * ScriptRunner actor, and sending it the orignal command
   * received so that it can eventually reply to it directly.
   */
  def runScript(compiled: LuaScript): Unit =
    context.actorOf(Props(classOf[ScriptRunner], compiled)) ! command

  /**
   * Compiles a Lua script given by a command, and runs a success
   * function when successful - storing it in the case of LOAD SCRIPT
   * on a KeyNode, or running it in the case of EVAL on a CLientNode.
   */
  def compileScript(onSuccess: LuaScript => Any): Any =
    Try(LuaC.instance.compile(new ByteArrayInputStream((args(0)).getBytes), "")) match {
      case Success(compiled) => onSuccess(compiled)
      case Failure(e)        =>
        log.debug("Lua compile error", e.getMessage)
        ErrorReply(e.getMessage.replace("[string \"\"]:", "Error compiling script, line "))
    }

}

/**
 * KeyNode mixin that stores compiled Lua scripts via the LOAD SCRIPT
 * command, and runs them via the EVALSHA command. In the same way
 * PubSub channels leverage the routing implemented for keys, the SHA1
 * of scripts mimic keys too for distribution.
 */
trait ScriptingServer extends Scripting {

  /**
   * Compiled scripts stored on a KeyNode via the LOAD SCRIPT command.
   */
  lazy val scripts = mutable.Map[String, LuaScript]()

  /**
   * CommandRunner for ScriptingServer, which is given a distinct
   * name, so that KeyNode can compose together multiple
   * CommandRunner methods to form its own.
   */
  def runScripting: CommandRunner = {
    case "_SCRIPTEXISTS" => args.filter(scripts.contains)
    case "_SCRIPTFLUSH"  => scripts.clear
    case "_SCRIPTLOAD"   => compileScript {compiled => scripts(command.key) = compiled; command.key}
    case "EVALSHA"       =>
      scripts.get(command.key) match {
        case Some(compiled) => runScript(compiled)
        case None           => ErrorReply("No matching script. Please use EVAL.", "NOSCRIPT")
      }
  }

}

/**
 * ClientNode mixin that can run scripts directly, or forward the
 * various LOAD subcommands onto the relevant KeyNode actor.
 */
trait ScriptingClient extends Scripting {

  lazy val digest = MessageDigest.getInstance("SHA-1")

  /**
   * Constructs the SHA1 digest of a given script - this happens on
   * the ClientNode so that we can leverage the routing normally
   * used for keys when sending the script to a KeyNode to be stored.
   */
  def sha1 = digest.digest(args(1).getBytes).map("%02x".format(_)).mkString

  /**
   * CommandRunner for ScriptingClient, which is given a distinct
   * name, so that ClientNode can compose together multiple
   * CommandRunner methods to form its own.
   */
  def runScripting: CommandRunner = {
    case "EVAL"     => compileScript {compiled => runScript(compiled)}
    case "SCRIPT"   =>
      args(0).toUpperCase match {
        case "EXISTS" => aggregate(Props[AggregateScriptExists])
        case "FLUSH"  => route(Seq("_SCRIPTFLUSH"), broadcast = true); SimpleReply()
        case "LOAD"   => route(Seq("_SCRIPTLOAD", sha1, args(1)), destination = command.destination)
      }
  }

}<|MERGE_RESOLUTION|>--- conflicted
+++ resolved
@@ -11,7 +11,7 @@
 import java.io.ByteArrayInputStream
 import java.security.MessageDigest
 import org.luaj.vm2.{LuaValue, Varargs => LuaArgs, LuaTable, LuaNumber, LuaClosure, Prototype => LuaScript, LuaError}
-import org.luaj.vm2.lib.{TwoArgFunction, VarArgFunction, OneArgFunction}
+import org.luaj.vm2.lib.{OneArgFunction, TwoArgFunction, VarArgFunction}
 import org.luaj.vm2.lib.jse.{JsePlatform, CoerceLuaToJava, CoerceJavaToLua}
 import org.luaj.vm2.compiler.LuaC
 import scala.collection.mutable
@@ -128,13 +128,6 @@
 }
 
 /**
- * Lua API for the status_reply/error_reply functions.
- */
-class TableGetnFunction extends OneArgFunction {
-  override def call(table: LuaValue): LuaValue = table.len
-}
-
-/**
  * Lua API for the log function.
  */
 class LogFuncton(log: LoggingAdapter) extends TwoArgFunction {
@@ -151,7 +144,7 @@
 }
 
 /**
- * Log levels
+ * Log levels.
  */
 case object LOG_DEBUG
 
@@ -160,6 +153,13 @@
 case object LOG_NOTICE
 
 case object LOG_WARNING
+
+/**
+ * Lua API for the status_reply/error_reply functions.
+ */
+class TableGetnFunction extends OneArgFunction {
+  override def call(table: LuaValue): LuaValue = table.len
+}
 
 /**
  * Scripts stored via the SCRIPT LOAD command are stored in KeyNode
@@ -176,43 +176,9 @@
  */
 class ScriptRunner(compiled: LuaScript) extends CommandProcessing with ActorLogging {
 
-  val globals = JsePlatform.standardGlobals()
-
-  val api = LuaValue.tableOf()
-
-  override def preStart() = {
-    // Build the initial Lua environment, and provide some
-    // compatibility tweaks - LuaJ seems to omit a global unpack
-    // function, and we also support Lua 5.0 features like math.mod
-    // and table.getn, which are removed from newer Lua versions.
-    // http://lua-users.org/wiki/CompatibilityWithLuaFive
-    globals.set("unpack", globals.get("table").get("unpack"))
-    globals.get("math").set("mod", globals.get("math").get("fmod"))
-    globals.get("table").set("getn", new TableGetnFuncton())
-
-    // Add the KEYS/ARGV Lua variables.
-    val offset = if (command.name == "EVAL") 2 else 1
-    val keyCount = if (offset <= args.size) args(offset - 1).toInt else 0
-    val keys = args.slice(offset, offset + keyCount)
-    val argv = args.slice(offset + keyCount, args.size)
-    globals.set("KEYS", Coerce.toLua(keys))
-    globals.set("ARGV", Coerce.toLua(argv))
-
-    // Add the API. We add it to both the "redis" and "curiodb" names.
-    api.set("pcall", new CallFunction(context))
-    api.set("call", new CallFunction(context, raiseErrors = true))
-    api.set("status_reply", new ReplyFunction("ok"))
-    api.set("error_reply", new ReplyFunction("err"))
-    globals.set("curiodb", api)
-    globals.set("redis", api)
-
-    initLogging()
-  }
-
   def receive: Receive = {
     case c: Command =>
       command = c
-<<<<<<< HEAD
 
       // Build the initial Lua environment, and provide some
       // compatibility tweaks - LuaJ seems to omit a global unpack
@@ -238,11 +204,14 @@
       api.set("call", new CallFunction(context, raiseErrors = true))
       api.set("status_reply", new ReplyFunction("ok"))
       api.set("error_reply", new ReplyFunction("err"))
+      api.set("LOG_DEBUG",   Coerce.toLua(LOG_DEBUG))
+      api.set("LOG_VERBOSE", Coerce.toLua(LOG_VERBOSE))
+      api.set("LOG_NOTICE",  Coerce.toLua(LOG_NOTICE))
+      api.set("LOG_WARNING", Coerce.toLua(LOG_WARNING))
+      api.set("log", new LogFuncton(log))
       globals.set("curiodb", api)
       globals.set("redis", api)
 
-=======
->>>>>>> aa00e101
       // Run the script and return its result back to the ClientNode.
       respond(Try((new LuaClosure(compiled, globals)).call()) match {
         case Success(result) => Coerce.fromLua(result)
@@ -250,17 +219,6 @@
       })
       stop
 
-  }
-
-  /**
-   * init Lua API for the log function.
-   */
-  def initLogging(): Unit = {
-    api.set("LOG_DEBUG",   Coerce.toLua(LOG_DEBUG))
-    api.set("LOG_VERBOSE", Coerce.toLua(LOG_VERBOSE))
-    api.set("LOG_NOTICE",  Coerce.toLua(LOG_NOTICE))
-    api.set("LOG_WARNING", Coerce.toLua(LOG_WARNING))
-    api.set("log", new LogFuncton(log))
   }
 
 }
